"""Support for NWS weather service."""
from collections import OrderedDict
from datetime import timedelta
import logging
from statistics import mean

import async_timeout
import voluptuous as vol

from homeassistant.components.weather import (
    WeatherEntity, PLATFORM_SCHEMA, ATTR_FORECAST_CONDITION,
    ATTR_FORECAST_TEMP, ATTR_FORECAST_TIME,
    ATTR_FORECAST_WIND_SPEED, ATTR_FORECAST_WIND_BEARING)
from homeassistant.const import (
    CONF_API_KEY, CONF_NAME, CONF_LATITUDE, CONF_LONGITUDE, CONF_MODE,
<<<<<<< HEAD
    LENGTH_METERS, LENGTH_MILES, PRESSURE_PA, PRESSURE_INHG, TEMP_CELSIUS,
    TEMP_FAHRENHEIT)
=======
    LENGTH_KILOMETERS, LENGTH_METERS, LENGTH_MILES, PRESSURE_HPA, PRESSURE_PA,
    PRESSURE_INHG, TEMP_CELSIUS, TEMP_FAHRENHEIT)
>>>>>>> 575c78ce
from homeassistant.helpers.aiohttp_client import async_get_clientsession
from homeassistant.helpers import config_validation as cv
from homeassistant.util import Throttle
from homeassistant.util.distance import convert as convert_distance
from homeassistant.util.pressure import convert as convert_pressure
from homeassistant.util.temperature import convert as convert_temperature

REQUIREMENTS = ['pynws==0.6']

_LOGGER = logging.getLogger(__name__)

ATTRIBUTION = 'Data from National Weather Service/NOAA'

MIN_TIME_BETWEEN_UPDATES = timedelta(minutes=30)

CONF_STATION = 'station'

ATTR_FORECAST_DETAIL_DESCRIPTION = 'detailed_description'
ATTR_FORECAST_PRECIP_PROB = 'precipitation_probability'
ATTR_FORECAST_DAYTIME = 'daytime'

# Ordered so that a single condition can be chosen from multiple weather codes.
# Catalog of NWS icon weather codes listed at:
# https://api.weather.gov/icons
CONDITION_CLASSES = OrderedDict([
    ('snowy', ['snow', 'snow_sleet', 'sleet', 'blizzard']),
    ('snowy-rainy', ['rain_snow', 'rain_sleet', 'fzra',
                     'rain_fzra', 'snow_fzra']),
    ('hail', []),
    ('lightning-rainy', ['tsra', 'tsra_sct', 'tsra_hi']),
    ('lightning', []),
    ('pouring', []),
    ('rainy', ['rain', 'rain_showers', 'rain_showers_hi']),
    ('windy-variant', ['wind_bkn', 'wind_ovc']),
    ('windy', ['wind_skc', 'wind_few', 'wind_sct']),
    ('fog', ['fog']),
    ('clear', ['skc']),  # sunny and clear-night
    ('cloudy', ['bkn', 'ovc']),
    ('partlycloudy', ['few', 'sct'])
])

FORECAST_CLASSES = {
    ATTR_FORECAST_DETAIL_DESCRIPTION: 'detailedForecast',
    ATTR_FORECAST_TEMP: 'temperature',
    ATTR_FORECAST_TIME: 'startTime',
}

FORECAST_MODE = ['daynight', 'hourly']

WIND_DIRECTIONS = ['N', 'NNE', 'NE', 'ENE',
                   'E', 'ESE', 'SE', 'SSE',
                   'S', 'SSW', 'SW', 'WSW',
                   'W', 'WNW', 'NW', 'NNW']

WIND = {name: idx * 360 / 16 for idx, name in enumerate(WIND_DIRECTIONS)}

PLATFORM_SCHEMA = PLATFORM_SCHEMA.extend({
    vol.Optional(CONF_NAME): cv.string,
    vol.Optional(CONF_LATITUDE): cv.latitude,
    vol.Optional(CONF_LONGITUDE): cv.longitude,
    vol.Optional(CONF_MODE, default='daynight'): vol.In(FORECAST_MODE),
<<<<<<< HEAD
    vol.Optional(CONF_STATION, default=''): cv.string,
=======
    vol.Optional(CONF_STATION): cv.string,
>>>>>>> 575c78ce
    vol.Required(CONF_API_KEY): cv.string
})


def parse_icon(icon):
    """
    Parse icon url to NWS weather codes.

    Example:
    https://api.weather.gov/icons/land/day/skc/tsra,40?size=medium

    Example return:
    ('day', (('skc', 0), ('tsra', 40),))
    """
    icon_list = icon.split('/')
    time = icon_list[5]
    weather = [i.split('?')[0] for i in icon_list[6:]]
    code = [w.split(',')[0] for w in weather]
    chance = [int(w.split(',')[1]) if len(w.split(',')) == 2 else 0
              for w in weather]
    return time, tuple(zip(code, chance))


def convert_condition(time, weather):
    """
    Convert NWS codes to HA condition.

    Choose first condition in CONDITION_CLASSES that exists in weather code.
    If no match is found, return fitst condition from NWS
    """
    conditions = [w[0] for w in weather]
    prec_prob = [w[1] for w in weather]

    # Choose condition with highest priority.
    cond = next((key for key, value in CONDITION_CLASSES.items()
                 if any(condition in value for condition in conditions)),
                conditions[0])

    if cond == 'clear':
        if time == 'day':
            return 'sunny', max(prec_prob)
        if time == 'night':
            return 'clear-night', max(prec_prob)
    return cond, max(prec_prob)


async def async_setup_platform(hass, config, async_add_entities,
                               discovery_info=None):
    """Set up the NWS weather platform."""
    from pynws import Nws

    latitude = config.get(CONF_LATITUDE, hass.config.latitude)
    longitude = config.get(CONF_LONGITUDE, hass.config.longitude)
    station = config.get(CONF_STATION)
    api_key = config[CONF_API_KEY]

    if None in (latitude, longitude):
        _LOGGER.error("Latitude/longitude not set in Home Assistant config")
        return

    websession = async_get_clientsession(hass)
    # ID request as being from HA, pynws prepends the api_key in addition
    api_key_ha = '{} {}'.format(api_key, 'homeassistant')
    nws = Nws(websession, latlon=(float(latitude), float(longitude)),
              userid=api_key_ha)

    _LOGGER.debug("Setting up station: %s", station)
    if station is None:
        with async_timeout.timeout(10, loop=hass.loop):
            stations = await nws.stations()
        _LOGGER.debug("Station list: %s", stations)
        nws.station = stations[0]
        _LOGGER.debug("Initialized for coordinates %s, %s -> station %s",
                      latitude, longitude, stations[0])
    else:
        nws.station = station
        _LOGGER.debug("Initialized station %s", station[0])

    async_add_entities([NWSWeather(nws, hass.config.units, config)], True)


class NWSWeather(WeatherEntity):
    """Representation of a weather condition."""

    def __init__(self, nws, units, config):
        """Initialise the platform with a data instance and station name."""
        self._nws = nws
        self._station_name = config.get(CONF_NAME, self._nws.station)
        self._observation = None
        self._forecast = None
        self._description = None
        self._is_metric = units.is_metric
        self._mode = config[CONF_MODE]

    @Throttle(MIN_TIME_BETWEEN_UPDATES)
    async def async_update(self):
        """Update Condition."""
        with async_timeout.timeout(10, loop=self.hass.loop):
            _LOGGER.debug("Updating station observations %s",
                          self._nws.station)
            self._observation = await self._nws.observations()
            _LOGGER.debug("Updating forecast")
            if self._mode == 'daynight':
                self._forecast = await self._nws.forecast()
            elif self._mode == 'hourly':
                self._forecast = await self._nws.forecast_hourly()
<<<<<<< HEAD
            else:
                _LOGGER.error("Invalid Forecast Mode")
=======
>>>>>>> 575c78ce
        _LOGGER.debug("Observations: %s", self._observation)
        _LOGGER.debug("Forecasts: %s", self._forecast)

    @property
    def attribution(self):
        """Return the attribution."""
        return ATTRIBUTION

    @property
    def name(self):
        """Return the name of the station."""
        return self._station_name

    @property
    def temperature(self):
        """Return the current temperature."""
        temp_c = self._observation[0]['temperature']['value']
        if temp_c is not None:
            return convert_temperature(temp_c, TEMP_CELSIUS, TEMP_FAHRENHEIT)
        return None

    @property
    def pressure(self):
        """Return the current pressure."""
        pressure_pa = self._observation[0]['seaLevelPressure']['value']
        # convert Pa to in Hg
        if pressure_pa is None:
            return None

        if self._is_metric:
            pressure = convert_pressure(pressure_pa, PRESSURE_PA, PRESSURE_HPA)
            pressure = round(pressure)
        else:
            pressure = convert_pressure(pressure_pa,
                                        PRESSURE_PA, PRESSURE_INHG)
            pressure = round(pressure, 2)
        return pressure

    @property
    def humidity(self):
        """Return the name of the sensor."""
        return self._observation[0]['relativeHumidity']['value']

    @property
    def wind_speed(self):
        """Return the current windspeed."""
        wind_m_s = self._observation[0]['windSpeed']['value']
        if wind_m_s is None:
            return None
        wind_m_hr = wind_m_s * 3600

        if self._is_metric:
            wind = convert_distance(wind_m_hr,
                                    LENGTH_METERS, LENGTH_KILOMETERS)
        else:
            wind = convert_distance(wind_m_hr, LENGTH_METERS, LENGTH_MILES)
        return round(wind)

    @property
    def wind_bearing(self):
        """Return the current wind bearing (degrees)."""
        return self._observation[0]['windDirection']['value']

    @property
    def temperature_unit(self):
        """Return the unit of measurement."""
        return TEMP_FAHRENHEIT

    @property
    def condition(self):
        """Return current condition."""
        time, weather = parse_icon(self._observation[0]['icon'])
        cond, _ = convert_condition(time, weather)
        return cond

    @property
    def visibility(self):
        """Return visibility."""
        vis_m = self._observation[0]['visibility']['value']
        if vis_m is None:
            return None

        if self._is_metric:
            vis = convert_distance(vis_m, LENGTH_METERS, LENGTH_KILOMETERS)
        else:
            vis = convert_distance(vis_m, LENGTH_METERS, LENGTH_MILES)
        return round(vis, 0)

    @property
    def forecast(self):
        """Return forecast."""
        forecast = []
        for forecast_entry in self._forecast:
            data = {attr: forecast_entry[name]
                    for attr, name in FORECAST_CLASSES.items()}
            if self._mode == 'daynight':
<<<<<<< HEAD
                    data[ATTR_FORECAST_DAYTIME] = forecast_entry['isDaytime']
=======
                data[ATTR_FORECAST_DAYTIME] = forecast_entry['isDaytime']
>>>>>>> 575c78ce
            time, weather = parse_icon(forecast_entry['icon'])
            cond, precip = convert_condition(time, weather)
            data[ATTR_FORECAST_CONDITION] = cond
            if precip > 0:
                data[ATTR_FORECAST_PRECIP_PROB] = precip
            else:
                data[ATTR_FORECAST_PRECIP_PROB] = None
            data[ATTR_FORECAST_WIND_BEARING] = \
                WIND[forecast_entry['windDirection']]

            # wind speed reported as '7 mph' or '7 to 10 mph'
            # if range, take average
            wind_speed = forecast_entry['windSpeed'].split(' ')[0::2]
            wind_speed_avg = mean(int(w) for w in wind_speed)
            if self._is_metric:
                data[ATTR_FORECAST_WIND_SPEED] = round(
                    convert_distance(wind_speed_avg,
                                     LENGTH_MILES, LENGTH_KILOMETERS))
            else:
                data[ATTR_FORECAST_WIND_SPEED] = round(wind_speed_avg)

            forecast.append(data)
        return forecast<|MERGE_RESOLUTION|>--- conflicted
+++ resolved
@@ -13,13 +13,8 @@
     ATTR_FORECAST_WIND_SPEED, ATTR_FORECAST_WIND_BEARING)
 from homeassistant.const import (
     CONF_API_KEY, CONF_NAME, CONF_LATITUDE, CONF_LONGITUDE, CONF_MODE,
-<<<<<<< HEAD
-    LENGTH_METERS, LENGTH_MILES, PRESSURE_PA, PRESSURE_INHG, TEMP_CELSIUS,
-    TEMP_FAHRENHEIT)
-=======
     LENGTH_KILOMETERS, LENGTH_METERS, LENGTH_MILES, PRESSURE_HPA, PRESSURE_PA,
     PRESSURE_INHG, TEMP_CELSIUS, TEMP_FAHRENHEIT)
->>>>>>> 575c78ce
 from homeassistant.helpers.aiohttp_client import async_get_clientsession
 from homeassistant.helpers import config_validation as cv
 from homeassistant.util import Throttle
@@ -81,11 +76,7 @@
     vol.Optional(CONF_LATITUDE): cv.latitude,
     vol.Optional(CONF_LONGITUDE): cv.longitude,
     vol.Optional(CONF_MODE, default='daynight'): vol.In(FORECAST_MODE),
-<<<<<<< HEAD
-    vol.Optional(CONF_STATION, default=''): cv.string,
-=======
     vol.Optional(CONF_STATION): cv.string,
->>>>>>> 575c78ce
     vol.Required(CONF_API_KEY): cv.string
 })
 
@@ -192,11 +183,6 @@
                 self._forecast = await self._nws.forecast()
             elif self._mode == 'hourly':
                 self._forecast = await self._nws.forecast_hourly()
-<<<<<<< HEAD
-            else:
-                _LOGGER.error("Invalid Forecast Mode")
-=======
->>>>>>> 575c78ce
         _LOGGER.debug("Observations: %s", self._observation)
         _LOGGER.debug("Forecasts: %s", self._forecast)
 
@@ -293,11 +279,7 @@
             data = {attr: forecast_entry[name]
                     for attr, name in FORECAST_CLASSES.items()}
             if self._mode == 'daynight':
-<<<<<<< HEAD
-                    data[ATTR_FORECAST_DAYTIME] = forecast_entry['isDaytime']
-=======
                 data[ATTR_FORECAST_DAYTIME] = forecast_entry['isDaytime']
->>>>>>> 575c78ce
             time, weather = parse_icon(forecast_entry['icon'])
             cond, precip = convert_condition(time, weather)
             data[ATTR_FORECAST_CONDITION] = cond
